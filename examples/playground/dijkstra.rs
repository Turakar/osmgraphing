--- conflicted
+++ resolved
@@ -1,14 +1,7 @@
-<<<<<<< HEAD
 use osmgraphing::routing;
 
 use std::ffi::OsString;
 use std::time::Instant;
-=======
-use dijkstra::ShortestPath;
-use graph::Graph;
-use osmgraphing::dijkstra;
-use osmgraphing::graph;
->>>>>>> 7ce029ed
 
 fn main() {
     let filename = match std::env::args_os().nth(1) {
@@ -24,14 +17,7 @@
         edge_count: 0,
     };
 
-<<<<<<< HEAD
     graph.read_graph(filename).expect("error reading file!");
-=======
-    // TODO check for windows
-    graph
-        .read_graph("res/graphs/small.txt")
-        .expect("error reading file!");
->>>>>>> 7ce029ed
     graph.set_edge_offset();
     //println!("{}", graph);
     let now = Instant::now();
